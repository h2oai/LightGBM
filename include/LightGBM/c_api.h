--- conflicted
+++ resolved
@@ -365,13 +365,7 @@
 *          0:normal, with transform (if needed)
 *          1:raw score
 *          2:leaf index
-<<<<<<< HEAD
-* \param num_iteration number of iteration for prediction 
-=======
-* \param n_used_trees number of used tree, < 0 means no limit
-* \param data_has_header data file has header or not
-* \param data_filename filename of data file
->>>>>>> 65e711a2
+* \param num_iteration number of iteration for prediction, < 0 means no limit
 * \param result_filename filename of result file
 * \return 0 when success, -1 when failure happens
 */
@@ -397,12 +391,8 @@
 *          0:normal, with transform (if needed)
 *          1:raw score
 *          2:leaf index
-<<<<<<< HEAD
-* \param num_iteration number of iteration for prediction
+* \param num_iteration number of iteration for prediction, < 0 means no limit
 * \param out_len len of output result
-=======
-* \param n_used_trees number of used tree, < 0 means no limit
->>>>>>> 65e711a2
 * \param out_result used to set a pointer to array, should allocate memory before call this function
 * \return 0 when success, -1 when failure happens
 */
@@ -432,12 +422,8 @@
 *          0:normal, with transform (if needed)
 *          1:raw score
 *          2:leaf index
-<<<<<<< HEAD
-* \param num_iteration number of iteration for prediction
+* \param num_iteration number of iteration for prediction, < 0 means no limit
 * \param out_len len of output result
-=======
-* \param n_used_trees number of used tree, < 0 means no limit
->>>>>>> 65e711a2
 * \param out_result used to set a pointer to array, should allocate memory before call this function
 * \return 0 when success, -1 when failure happens
 */
@@ -455,11 +441,7 @@
 /*!
 * \brief save model into file
 * \param handle handle
-<<<<<<< HEAD
-* \param num_iteration
-=======
-* \param num_used_model, < 0 means no limit
->>>>>>> 65e711a2
+* \param num_iteration, < 0 means no limit
 * \param filename file name
 * \return 0 when success, -1 when failure happens
 */
