#ifndef LIGHTGBM_BOOSTING_GBDT_H_
#define LIGHTGBM_BOOSTING_GBDT_H_

#include <LightGBM/boosting.h>
#include <LightGBM/objective_function.h>
#include <LightGBM/prediction_early_stop.h>
#include <LightGBM/json11.hpp>

#include "score_updater.hpp"

#include <cstdio>
#include <vector>
#include <string>
#include <fstream>
#include <memory>
#include <mutex>
#include <map>

using namespace json11;

namespace LightGBM {

/*!
* \brief GBDT algorithm implementation. including Training, prediction, bagging.
*/
class GBDT : public GBDTBase {
 public:
  /*!
  * \brief Constructor
  */
  GBDT();

  /*!
  * \brief Destructor
  */
  ~GBDT();

  /*!
  * \brief Initialization logic
  * \param gbdt_config Config for boosting
  * \param train_data Training data
  * \param objective_function Training objective function
  * \param training_metrics Training metrics
  */
  void Init(const Config* gbdt_config, const Dataset* train_data,
            const ObjectiveFunction* objective_function,
            const std::vector<const Metric*>& training_metrics) override;

  /*!
  * \brief Merge model from other boosting object. Will insert to the front of current boosting object
  * \param other
  */
  void MergeFrom(const Boosting* other) override {
    auto other_gbdt = reinterpret_cast<const GBDT*>(other);
    // tmp move to other vector
    auto original_models = std::move(models_);
    models_ = std::vector<std::unique_ptr<Tree>>();
    // push model from other first
    for (const auto& tree : other_gbdt->models_) {
      auto new_tree = std::unique_ptr<Tree>(new Tree(*(tree.get())));
      models_.push_back(std::move(new_tree));
    }
    num_init_iteration_ = static_cast<int>(models_.size()) / num_tree_per_iteration_;
    // push model in current object
    for (const auto& tree : original_models) {
      auto new_tree = std::unique_ptr<Tree>(new Tree(*(tree.get())));
      models_.push_back(std::move(new_tree));
    }
    num_iteration_for_pred_ = static_cast<int>(models_.size()) / num_tree_per_iteration_;
  }

  void ShuffleModels(int start_iter, int end_iter) override {
    int total_iter = static_cast<int>(models_.size()) / num_tree_per_iteration_;
    start_iter = std::max(0, start_iter);
    if (end_iter <= 0) {
      end_iter = total_iter;
    }
    end_iter = std::min(total_iter, end_iter);
    auto original_models = std::move(models_);
    std::vector<int> indices(total_iter);
    for (int i = 0; i < total_iter; ++i) {
      indices[i] = i;
    }
    Random tmp_rand(17);
    for (int i = start_iter; i < end_iter - 1; ++i) {
      int j = tmp_rand.NextShort(i + 1, end_iter);
      std::swap(indices[i], indices[j]);
    }
    models_ = std::vector<std::unique_ptr<Tree>>();
    for (int i = 0; i < total_iter; ++i) {
      for (int j = 0; j < num_tree_per_iteration_; ++j) {
        int tree_idx = indices[i] * num_tree_per_iteration_ + j;
        auto new_tree = std::unique_ptr<Tree>(new Tree(*(original_models[tree_idx].get())));
        models_.push_back(std::move(new_tree));
      }
    }
  }

  /*!
  * \brief Reset the training data
  * \param train_data New Training data
  * \param objective_function Training objective function
  * \param training_metrics Training metrics
  */
  void ResetTrainingData(const Dataset* train_data, const ObjectiveFunction* objective_function,
                         const std::vector<const Metric*>& training_metrics) override;

  /*!
  * \brief Reset Boosting Config
  * \param gbdt_config Config for boosting
  */
  void ResetConfig(const Config* gbdt_config) override;

  /*!
  * \brief Adding a validation dataset
  * \param valid_data Validation dataset
  * \param valid_metrics Metrics for validation dataset
  */
  void AddValidDataset(const Dataset* valid_data,
                       const std::vector<const Metric*>& valid_metrics) override;

  /*!
  * \brief Perform a full training procedure
  * \param snapshot_freq frequence of snapshot
  * \param model_output_path path of model file
  */
  void Train(int snapshot_freq, const std::string& model_output_path) override;

  void RefitTree(const std::vector<std::vector<int>>& tree_leaf_prediction) override;

  /*!
  * \brief Training logic
  * \param gradients nullptr for using default objective, otherwise use self-defined boosting
  * \param hessians nullptr for using default objective, otherwise use self-defined boosting
  * \return True if cannot train any more
  */
  virtual bool TrainOneIter(const score_t* gradients, const score_t* hessians) override;

  /*!
  * \brief Rollback one iteration
  */
  void RollbackOneIter() override;

  /*!
  * \brief Get current iteration
  */
  int GetCurrentIteration() const override { return static_cast<int>(models_.size()) / num_tree_per_iteration_; }

  /*!
  * \brief Can use early stopping for prediction or not
  * \return True if cannot use early stopping for prediction
  */
  bool NeedAccuratePrediction() const override {
    if (objective_function_ == nullptr) {
      return true;
    } else {
      return objective_function_->NeedAccuratePrediction();
    }
  }

  /*!
  * \brief Get evaluation result at data_idx data
  * \param data_idx 0: training data, 1: 1st validation data
  * \return evaluation result
  */
  std::vector<double> GetEvalAt(int data_idx) const override;

  /*!
  * \brief Get current training score
  * \param out_len length of returned score
  * \return training score
  */
  virtual const double* GetTrainingScore(int64_t* out_len) override;

  /*!
  * \brief Get size of prediction at data_idx data
  * \param data_idx 0: training data, 1: 1st validation data
  * \return The size of prediction
  */
  virtual int64_t GetNumPredictAt(int data_idx) const override {
    CHECK(data_idx >= 0 && data_idx <= static_cast<int>(valid_score_updater_.size()));
    data_size_t num_data = train_data_->num_data();
    if (data_idx > 0) {
      num_data = valid_score_updater_[data_idx - 1]->num_data();
    }
    return num_data * num_class_;
  }

  /*!
  * \brief Get prediction result at data_idx data
  * \param data_idx 0: training data, 1: 1st validation data
  * \param result used to store prediction result, should allocate memory before call this function
  * \param out_len length of returned score
  */
  void GetPredictAt(int data_idx, double* out_result, int64_t* out_len) override;

  /*!
  * \brief Get number of prediction for one data
  * \param num_iteration number of used iterations
  * \param is_pred_leaf True if predicting  leaf index
  * \param is_pred_contrib True if predicting feature contribution
  * \return number of prediction
  */
  inline int NumPredictOneRow(int num_iteration, bool is_pred_leaf, bool is_pred_contrib) const override {
    int num_preb_in_one_row = num_class_;
    if (is_pred_leaf) {
      int max_iteration = GetCurrentIteration();
      if (num_iteration > 0) {
        num_preb_in_one_row *= static_cast<int>(std::min(max_iteration, num_iteration));
      } else {
        num_preb_in_one_row *= max_iteration;
      }
    } else if (is_pred_contrib) {
      num_preb_in_one_row = num_tree_per_iteration_ * (max_feature_idx_ + 2);  // +1 for 0-based indexing, +1 for baseline
    }
    return num_preb_in_one_row;
  }

  void PredictRaw(const double* features, double* output,
                  const PredictionEarlyStopInstance* earlyStop) const override;

  void PredictRawByMap(const std::unordered_map<int, double>& features, double* output,
                       const PredictionEarlyStopInstance* early_stop) const override;

  void Predict(const double* features, double* output,
               const PredictionEarlyStopInstance* earlyStop) const override;

  void PredictByMap(const std::unordered_map<int, double>& features, double* output,
                    const PredictionEarlyStopInstance* early_stop) const override;

  void PredictLeafIndex(const double* features, double* output) const override;

  void PredictLeafIndexByMap(const std::unordered_map<int, double>& features, double* output) const override;

  void PredictContrib(const double* features, double* output,
                      const PredictionEarlyStopInstance* earlyStop) const override;

  /*!
  * \brief Dump model to json format string
  * \param start_iteration The model will be saved start from
  * \param num_iteration Number of iterations that want to dump, -1 means dump all
  * \return Json format string of model
  */
  std::string DumpModel(int start_iteration, int num_iteration) const override;

  /*!
  * \brief Translate model to if-else statement
  * \param num_iteration Number of iterations that want to translate, -1 means translate all
  * \return if-else format codes of model
  */
  std::string ModelToIfElse(int num_iteration) const override;

  /*!
  * \brief Translate model to if-else statement
  * \param num_iteration Number of iterations that want to translate, -1 means translate all
  * \param filename Filename that want to save to
  * \return is_finish Is training finished or not
  */
  bool SaveModelToIfElse(int num_iteration, const char* filename) const override;

  /*!
  * \brief Save model to file
  * \param start_iteration The model will be saved start from
  * \param num_iterations Number of model that want to save, -1 means save all
  * \param filename Filename that want to save to
  * \return is_finish Is training finished or not
  */
  virtual bool SaveModelToFile(int start_iteration, int num_iterations, const char* filename) const override;

  /*!
  * \brief Save model to string
  * \param start_iteration The model will be saved start from
  * \param num_iterations Number of model that want to save, -1 means save all
  * \return Non-empty string if succeeded
  */
  virtual std::string SaveModelToString(int start_iteration, int num_iterations) const override;

  /*!
  * \brief Restore from a serialized buffer
  */
  bool LoadModelFromString(const char* buffer, size_t len) override;

  /*!
  * \brief Calculate feature importances
  * \param num_iteration Number of model that want to use for feature importance, -1 means use all
  * \param importance_type: 0 for split, 1 for gain
  * \return vector of feature_importance
  */
  std::vector<double> FeatureImportance(int num_iteration, int importance_type) const override;

  /*!
  * \brief Get max feature index of this model
  * \return Max feature index of this model
  */
  inline int MaxFeatureIdx() const override { return max_feature_idx_; }

  /*!
  * \brief Get feature names of this model
  * \return Feature names of this model
  */
  inline std::vector<std::string> FeatureNames() const override { return feature_names_; }

  /*!
  * \brief Get index of label column
  * \return index of label column
  */
  inline int LabelIdx() const override { return label_idx_; }

  /*!
  * \brief Get number of weak sub-models
  * \return Number of weak sub-models
  */
  inline int NumberOfTotalModel() const override { return static_cast<int>(models_.size()); }

  /*!
  * \brief Get number of tree per iteration
  * \return number of tree per iteration
  */
  inline int NumModelPerIteration() const override { return num_tree_per_iteration_; }

  /*!
  * \brief Get number of classes
  * \return Number of classes
  */
  inline int NumberOfClasses() const override { return num_class_; }

  inline void InitPredict(int num_iteration, bool is_pred_contrib) override {
    num_iteration_for_pred_ = static_cast<int>(models_.size()) / num_tree_per_iteration_;
    if (num_iteration > 0) {
      num_iteration_for_pred_ = std::min(num_iteration, num_iteration_for_pred_);
    }
    if (is_pred_contrib) {
      #pragma omp parallel for schedule(static)
      for (int i = 0; i < static_cast<int>(models_.size()); ++i) {
        models_[i]->RecomputeMaxDepth();
      }
    }
  }

  inline double GetLeafValue(int tree_idx, int leaf_idx) const override {
    CHECK(tree_idx >= 0 && static_cast<size_t>(tree_idx) < models_.size());
    CHECK(leaf_idx >= 0 && leaf_idx < models_[tree_idx]->num_leaves());
    return models_[tree_idx]->LeafOutput(leaf_idx);
  }

  inline void SetLeafValue(int tree_idx, int leaf_idx, double val) override {
    CHECK(tree_idx >= 0 && static_cast<size_t>(tree_idx) < models_.size());
    CHECK(leaf_idx >= 0 && leaf_idx < models_[tree_idx]->num_leaves());
    models_[tree_idx]->SetLeafOutput(leaf_idx, val);
  }

  /*!
  * \brief Get Type name of this boosting object
  */
  virtual const char* SubModelName() const override { return "tree"; }

<<<<<<< HEAD
  /*!
  * \brief Get the trees contained in this boosting class. Used for MOJO writing.
  */
  inline const std::vector<std::unique_ptr<Tree>>& GetTrees() const override {
    return models_;
  }

protected:
=======
 protected:
>>>>>>> 7ebf80f8
  /*!
  * \brief Print eval result and check early stopping
  */
  virtual bool EvalAndCheckEarlyStopping();

  /*!
  * \brief reset config for bagging
  */
  void ResetBaggingConfig(const Config* config, bool is_change_dataset);

  /*!
  * \brief Implement bagging logic
  * \param iter Current interation
  */
  virtual void Bagging(int iter);

  /*!
  * \brief Helper function for bagging, used for multi-threading optimization
  * \param start start indice of bagging
  * \param cnt count
  * \param buffer output buffer
  * \return count of left size
  */
  data_size_t BaggingHelper(Random& cur_rand, data_size_t start, data_size_t cnt, data_size_t* buffer);

  /*!
  * \brief calculate the object function
  */
  virtual void Boosting();

  /*!
  * \brief updating score after tree was trained
  * \param tree Trained tree of this iteration
  * \param cur_tree_id Current tree for multiclass training
  */
  virtual void UpdateScore(const Tree* tree, const int cur_tree_id);

  /*!
  * \brief eval results for one metric

  */
  virtual std::vector<double> EvalOneMetric(const Metric* metric, const double* score) const;

  /*!
  * \brief Print metric result of current iteration
  * \param iter Current interation
  * \return best_msg if met early_stopping
  */
  std::string OutputMetric(int iter);

  double BoostFromAverage(int class_id, bool update_scorer);

  /*! \brief current iteration */
  int iter_;
  /*! \brief Pointer to training data */
  const Dataset* train_data_;
  /*! \brief Config of gbdt */
  std::unique_ptr<Config> config_;
  /*! \brief Tree learner, will use this class to learn trees */
  std::unique_ptr<TreeLearner> tree_learner_;
  /*! \brief Objective function */
  const ObjectiveFunction* objective_function_;
  /*! \brief Store and update training data's score */
  std::unique_ptr<ScoreUpdater> train_score_updater_;
  /*! \brief Metrics for training data */
  std::vector<const Metric*> training_metrics_;
  /*! \brief Store and update validation data's scores */
  std::vector<std::unique_ptr<ScoreUpdater>> valid_score_updater_;
  /*! \brief Metric for validation data */
  std::vector<std::vector<const Metric*>> valid_metrics_;
  /*! \brief Number of rounds for early stopping */
  int early_stopping_round_;
  /*! \brief Best iteration(s) for early stopping */
  std::vector<std::vector<int>> best_iter_;
  /*! \brief Best score(s) for early stopping */
  std::vector<std::vector<double>> best_score_;
  /*! \brief output message of best iteration */
  std::vector<std::vector<std::string>> best_msg_;
  /*! \brief Trained models(trees) */
  std::vector<std::unique_ptr<Tree>> models_;
  /*! \brief Max feature index of training data*/
  int max_feature_idx_;
  /*! \brief First order derivative of training data */
  std::vector<score_t> gradients_;
  /*! \brief Secend order derivative of training data */
  std::vector<score_t> hessians_;
  /*! \brief Store the indices of in-bag data */
  std::vector<data_size_t> bag_data_indices_;
  /*! \brief Number of in-bag data */
  data_size_t bag_data_cnt_;
  /*! \brief Store the indices of in-bag data */
  std::vector<data_size_t> tmp_indices_;
  /*! \brief Number of training data */
  data_size_t num_data_;
  /*! \brief Number of trees per iterations */
  int num_tree_per_iteration_;
  /*! \brief Number of class */
  int num_class_;
  /*! \brief Index of label column */
  data_size_t label_idx_;
  /*! \brief number of used model */
  int num_iteration_for_pred_;
  /*! \brief Shrinkage rate for one iteration */
  double shrinkage_rate_;
  /*! \brief Number of loaded initial models */
  int num_init_iteration_;
  /*! \brief Feature names */
  std::vector<std::string> feature_names_;
  std::vector<std::string> feature_infos_;
  /*! \brief number of threads */
  int num_threads_;
  /*! \brief Buffer for multi-threading bagging */
  std::vector<data_size_t> offsets_buf_;
  /*! \brief Buffer for multi-threading bagging */
  std::vector<data_size_t> left_cnts_buf_;
  /*! \brief Buffer for multi-threading bagging */
  std::vector<data_size_t> right_cnts_buf_;
  /*! \brief Buffer for multi-threading bagging */
  std::vector<data_size_t> left_write_pos_buf_;
  /*! \brief Buffer for multi-threading bagging */
  std::vector<data_size_t> right_write_pos_buf_;
  std::unique_ptr<Dataset> tmp_subset_;
  bool is_use_subset_;
  std::vector<bool> class_need_train_;
  bool is_constant_hessian_;
  std::unique_ptr<ObjectiveFunction> loaded_objective_;
  bool average_output_;
  bool need_re_bagging_;
  std::string loaded_parameter_;

  Json forced_splits_json_;
};

}  // namespace LightGBM
#endif   // LightGBM_BOOSTING_GBDT_H_<|MERGE_RESOLUTION|>--- conflicted
+++ resolved
@@ -354,7 +354,6 @@
   */
   virtual const char* SubModelName() const override { return "tree"; }
 
-<<<<<<< HEAD
   /*!
   * \brief Get the trees contained in this boosting class. Used for MOJO writing.
   */
@@ -362,10 +361,7 @@
     return models_;
   }
 
-protected:
-=======
  protected:
->>>>>>> 7ebf80f8
   /*!
   * \brief Print eval result and check early stopping
   */
