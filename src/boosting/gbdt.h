/*!
 * Copyright (c) 2016 Microsoft Corporation. All rights reserved.
 * Licensed under the MIT License. See LICENSE file in the project root for license information.
 */
#ifndef LIGHTGBM_BOOSTING_GBDT_H_
#define LIGHTGBM_BOOSTING_GBDT_H_

#include <LightGBM/boosting.h>
#include <LightGBM/objective_function.h>
#include <LightGBM/prediction_early_stop.h>
#include <LightGBM/cuda/vector_cudahost.h>
#include <LightGBM/utils/json11.h>
#include <LightGBM/utils/threading.h>

#include <string>
#include <algorithm>
#include <cstdio>
#include <fstream>
#include <map>
#include <memory>
#include <mutex>
#include <unordered_map>
#include <utility>
#include <vector>

#include "score_updater.hpp"

namespace LightGBM {

using json11::Json;

/*!
* \brief GBDT algorithm implementation. including Training, prediction, bagging.
*/
class GBDT : public GBDTBase {
 public:
  /*!
  * \brief Constructor
  */
  GBDT();

  /*!
  * \brief Destructor
  */
  ~GBDT();


  /*!
  * \brief Initialization logic
  * \param gbdt_config Config for boosting
  * \param train_data Training data
  * \param objective_function Training objective function
  * \param training_metrics Training metrics
  */
  void Init(const Config* gbdt_config, const Dataset* train_data,
            const ObjectiveFunction* objective_function,
            const std::vector<const Metric*>& training_metrics) override;

  /*!
  * \brief Merge model from other boosting object. Will insert to the front of current boosting object
  * \param other
  */
  void MergeFrom(const Boosting* other) override {
    auto other_gbdt = reinterpret_cast<const GBDT*>(other);
    // tmp move to other vector
    auto original_models = std::move(models_);
    models_ = std::vector<std::unique_ptr<Tree>>();
    // push model from other first
    for (const auto& tree : other_gbdt->models_) {
      auto new_tree = std::unique_ptr<Tree>(new Tree(*(tree.get())));
      models_.push_back(std::move(new_tree));
    }
    num_init_iteration_ = static_cast<int>(models_.size()) / num_tree_per_iteration_;
    // push model in current object
    for (const auto& tree : original_models) {
      auto new_tree = std::unique_ptr<Tree>(new Tree(*(tree.get())));
      models_.push_back(std::move(new_tree));
    }
    num_iteration_for_pred_ = static_cast<int>(models_.size()) / num_tree_per_iteration_;
  }

  void ShuffleModels(int start_iter, int end_iter) override {
    int total_iter = static_cast<int>(models_.size()) / num_tree_per_iteration_;
    start_iter = std::max(0, start_iter);
    if (end_iter <= 0) {
      end_iter = total_iter;
    }
    end_iter = std::min(total_iter, end_iter);
    auto original_models = std::move(models_);
    std::vector<int> indices(total_iter);
    for (int i = 0; i < total_iter; ++i) {
      indices[i] = i;
    }
    Random tmp_rand(17);
    for (int i = start_iter; i < end_iter - 1; ++i) {
      int j = tmp_rand.NextShort(i + 1, end_iter);
      std::swap(indices[i], indices[j]);
    }
    models_ = std::vector<std::unique_ptr<Tree>>();
    for (int i = 0; i < total_iter; ++i) {
      for (int j = 0; j < num_tree_per_iteration_; ++j) {
        int tree_idx = indices[i] * num_tree_per_iteration_ + j;
        auto new_tree = std::unique_ptr<Tree>(new Tree(*(original_models[tree_idx].get())));
        models_.push_back(std::move(new_tree));
      }
    }
  }

  /*!
  * \brief Reset the training data
  * \param train_data New Training data
  * \param objective_function Training objective function
  * \param training_metrics Training metrics
  */
  void ResetTrainingData(const Dataset* train_data, const ObjectiveFunction* objective_function,
                         const std::vector<const Metric*>& training_metrics) override;

  /*!
  * \brief Reset Boosting Config
  * \param gbdt_config Config for boosting
  */
  void ResetConfig(const Config* gbdt_config) override;

  /*!
  * \brief Adding a validation dataset
  * \param valid_data Validation dataset
  * \param valid_metrics Metrics for validation dataset
  */
  void AddValidDataset(const Dataset* valid_data,
                       const std::vector<const Metric*>& valid_metrics) override;

  /*!
  * \brief Perform a full training procedure
  * \param snapshot_freq frequence of snapshot
  * \param model_output_path path of model file
  */
  void Train(int snapshot_freq, const std::string& model_output_path) override;

  void RefitTree(const std::vector<std::vector<int>>& tree_leaf_prediction) override;

  /*!
  * \brief Training logic
  * \param gradients nullptr for using default objective, otherwise use self-defined boosting
  * \param hessians nullptr for using default objective, otherwise use self-defined boosting
  * \return True if cannot train any more
  */
  bool TrainOneIter(const score_t* gradients, const score_t* hessians) override;

  /*!
  * \brief Rollback one iteration
  */
  void RollbackOneIter() override;

  /*!
  * \brief Get current iteration
  */
  int GetCurrentIteration() const override { return static_cast<int>(models_.size()) / num_tree_per_iteration_; }

  /*!
  * \brief Can use early stopping for prediction or not
  * \return True if cannot use early stopping for prediction
  */
  bool NeedAccuratePrediction() const override {
    if (objective_function_ == nullptr) {
      return true;
    } else {
      return objective_function_->NeedAccuratePrediction();
    }
  }

  /*!
  * \brief Get evaluation result at data_idx data
  * \param data_idx 0: training data, 1: 1st validation data
  * \return evaluation result
  */
  std::vector<double> GetEvalAt(int data_idx) const override;

  /*!
  * \brief Get current training score
  * \param out_len length of returned score
  * \return training score
  */
  const double* GetTrainingScore(int64_t* out_len) override;

  /*!
  * \brief Get size of prediction at data_idx data
  * \param data_idx 0: training data, 1: 1st validation data
  * \return The size of prediction
  */
  int64_t GetNumPredictAt(int data_idx) const override {
    CHECK(data_idx >= 0 && data_idx <= static_cast<int>(valid_score_updater_.size()));
    data_size_t num_data = train_data_->num_data();
    if (data_idx > 0) {
      num_data = valid_score_updater_[data_idx - 1]->num_data();
    }
    return num_data * num_class_;
  }

  /*!
  * \brief Get prediction result at data_idx data
  * \param data_idx 0: training data, 1: 1st validation data
  * \param result used to store prediction result, should allocate memory before call this function
  * \param out_len length of returned score
  */
  void GetPredictAt(int data_idx, double* out_result, int64_t* out_len) override;

  /*!
  * \brief Get number of prediction for one data
  * \param start_iteration Start index of the iteration to predict
  * \param num_iteration number of used iterations
  * \param is_pred_leaf True if predicting  leaf index
  * \param is_pred_contrib True if predicting feature contribution
  * \return number of prediction
  */
  inline int NumPredictOneRow(int start_iteration, int num_iteration, bool is_pred_leaf, bool is_pred_contrib) const override {
    int num_pred_in_one_row = num_class_;
    if (is_pred_leaf) {
      int max_iteration = GetCurrentIteration();
      start_iteration = std::max(start_iteration, 0);
      start_iteration = std::min(start_iteration, max_iteration);
      if (num_iteration > 0) {
        num_pred_in_one_row *= static_cast<int>(std::min(max_iteration - start_iteration, num_iteration));
      } else {
        num_pred_in_one_row *= (max_iteration - start_iteration);
      }
    } else if (is_pred_contrib) {
      num_pred_in_one_row = num_tree_per_iteration_ * (max_feature_idx_ + 2);  // +1 for 0-based indexing, +1 for baseline
    }
    return num_pred_in_one_row;
  }

  void PredictRaw(const double* features, double* output,
                  const PredictionEarlyStopInstance* earlyStop) const override;

  void PredictRawByMap(const std::unordered_map<int, double>& features, double* output,
                       const PredictionEarlyStopInstance* early_stop) const override;

  void Predict(const double* features, double* output,
               const PredictionEarlyStopInstance* earlyStop) const override;

  void PredictByMap(const std::unordered_map<int, double>& features, double* output,
                    const PredictionEarlyStopInstance* early_stop) const override;

  void PredictLeafIndex(const double* features, double* output) const override;

  void PredictLeafIndexByMap(const std::unordered_map<int, double>& features, double* output) const override;

  void PredictContrib(const double* features, double* output) const override;

  void PredictContribByMap(const std::unordered_map<int, double>& features,
                           std::vector<std::unordered_map<int, double>>* output) const override;

  /*!
  * \brief Dump model to json format string
  * \param start_iteration The model will be saved start from
  * \param num_iteration Number of iterations that want to dump, -1 means dump all
  * \param feature_importance_type Type of feature importance, 0: split, 1: gain
  * \return Json format string of model
  */
  std::string DumpModel(int start_iteration, int num_iteration,
                        int feature_importance_type) const override;

  /*!
  * \brief Translate model to if-else statement
  * \param num_iteration Number of iterations that want to translate, -1 means translate all
  * \return if-else format codes of model
  */
  std::string ModelToIfElse(int num_iteration) const override;

  /*!
  * \brief Translate model to if-else statement
  * \param num_iteration Number of iterations that want to translate, -1 means translate all
  * \param filename Filename that want to save to
  * \return is_finish Is training finished or not
  */
  bool SaveModelToIfElse(int num_iteration, const char* filename) const override;

  /*!
  * \brief Save model to file
  * \param start_iteration The model will be saved start from
  * \param num_iterations Number of model that want to save, -1 means save all
  * \param feature_importance_type Type of feature importance, 0: split, 1: gain
  * \param filename Filename that want to save to
  * \return is_finish Is training finished or not
  */
  bool SaveModelToFile(int start_iteration, int num_iterations,
                       int feature_importance_type,
                       const char* filename) const override;

  /*!
  * \brief Save model to string
  * \param start_iteration The model will be saved start from
  * \param num_iterations Number of model that want to save, -1 means save all
  * \param feature_importance_type Type of feature importance, 0: split, 1: gain
  * \return Non-empty string if succeeded
  */
  std::string SaveModelToString(int start_iteration, int num_iterations, int feature_importance_type) const override;

  /*!
  * \brief Restore from a serialized buffer
  */
  bool LoadModelFromString(const char* buffer, size_t len) override;

  /*!
  * \brief Calculate feature importances
  * \param num_iteration Number of model that want to use for feature importance, -1 means use all
  * \param importance_type: 0 for split, 1 for gain
  * \return vector of feature_importance
  */
  std::vector<double> FeatureImportance(int num_iteration, int importance_type) const override;

  /*!
  * \brief Calculate upper bound value
  * \return upper bound value
  */
  double GetUpperBoundValue() const override;

  /*!
  * \brief Calculate lower bound value
  * \return lower bound value
  */
  double GetLowerBoundValue() const override;

  /*!
  * \brief Get max feature index of this model
  * \return Max feature index of this model
  */
  inline int MaxFeatureIdx() const override { return max_feature_idx_; }

  /*!
  * \brief Get feature names of this model
  * \return Feature names of this model
  */
  inline std::vector<std::string> FeatureNames() const override { return feature_names_; }

  /*!
  * \brief Get index of label column
  * \return index of label column
  */
  inline int LabelIdx() const override { return label_idx_; }

  /*!
  * \brief Get number of weak sub-models
  * \return Number of weak sub-models
  */
  inline int NumberOfTotalModel() const override { return static_cast<int>(models_.size()); }

  /*!
  * \brief Get number of tree per iteration
  * \return number of tree per iteration
  */
  inline int NumModelPerIteration() const override { return num_tree_per_iteration_; }

  /*!
  * \brief Get number of classes
  * \return Number of classes
  */
  inline int NumberOfClasses() const override { return num_class_; }

  inline void InitPredict(int start_iteration, int num_iteration, bool is_pred_contrib) override {
    num_iteration_for_pred_ = static_cast<int>(models_.size()) / num_tree_per_iteration_;
    start_iteration = std::max(start_iteration, 0);
    start_iteration = std::min(start_iteration, num_iteration_for_pred_);
    if (num_iteration > 0) {
      num_iteration_for_pred_ = std::min(num_iteration, num_iteration_for_pred_ - start_iteration);
    } else {
      num_iteration_for_pred_ = num_iteration_for_pred_ - start_iteration;
    }
    start_iteration_for_pred_ = start_iteration;
    if (is_pred_contrib) {
      #pragma omp parallel for schedule(static)
      for (int i = 0; i < static_cast<int>(models_.size()); ++i) {
        models_[i]->RecomputeMaxDepth();
      }
    }
  }

  inline double GetLeafValue(int tree_idx, int leaf_idx) const override {
    CHECK(tree_idx >= 0 && static_cast<size_t>(tree_idx) < models_.size());
    CHECK(leaf_idx >= 0 && leaf_idx < models_[tree_idx]->num_leaves());
    return models_[tree_idx]->LeafOutput(leaf_idx);
  }

  inline void SetLeafValue(int tree_idx, int leaf_idx, double val) override {
    CHECK(tree_idx >= 0 && static_cast<size_t>(tree_idx) < models_.size());
    CHECK(leaf_idx >= 0 && leaf_idx < models_[tree_idx]->num_leaves());
    models_[tree_idx]->SetLeafOutput(leaf_idx, val);
  }

  /*!
  * \brief Get Type name of this boosting object
  */
  const char* SubModelName() const override { return "tree"; }

<<<<<<< HEAD
  /*!
  * \brief Get the trees contained in this boosting class. Used for MOJO writing.
  */
  inline const std::vector<std::unique_ptr<Tree>>& GetTrees() const override {
    return models_;
  }
=======
  bool IsLinear() const override { return linear_tree_; }
>>>>>>> 967b45c6

 protected:
  virtual bool GetIsConstHessian(const ObjectiveFunction* objective_function) {
    if (objective_function != nullptr) {
      return objective_function->IsConstantHessian();
    } else {
      return false;
    }
  }
  /*!
  * \brief Print eval result and check early stopping
  */
  virtual bool EvalAndCheckEarlyStopping();

  /*!
  * \brief reset config for bagging
  */
  void ResetBaggingConfig(const Config* config, bool is_change_dataset);

  /*!
  * \brief Implement bagging logic
  * \param iter Current interation
  */
  virtual void Bagging(int iter);

  virtual data_size_t BaggingHelper(data_size_t start, data_size_t cnt,
                                    data_size_t* buffer);

  data_size_t BalancedBaggingHelper(data_size_t start, data_size_t cnt,
                                    data_size_t* buffer);

  /*!
  * \brief calculate the object function
  */
  virtual void Boosting();

  /*!
  * \brief updating score after tree was trained
  * \param tree Trained tree of this iteration
  * \param cur_tree_id Current tree for multiclass training
  */
  virtual void UpdateScore(const Tree* tree, const int cur_tree_id);

  /*!
  * \brief eval results for one metric

  */
  virtual std::vector<double> EvalOneMetric(const Metric* metric, const double* score) const;

  /*!
  * \brief Print metric result of current iteration
  * \param iter Current interation
  * \return best_msg if met early_stopping
  */
  std::string OutputMetric(int iter);

  double BoostFromAverage(int class_id, bool update_scorer);

  /*! \brief current iteration */
  int iter_;
  /*! \brief Pointer to training data */
  const Dataset* train_data_;
  /*! \brief Config of gbdt */
  std::unique_ptr<Config> config_;
  /*! \brief Tree learner, will use this class to learn trees */
  std::unique_ptr<TreeLearner> tree_learner_;
  /*! \brief Objective function */
  const ObjectiveFunction* objective_function_;
  /*! \brief Store and update training data's score */
  std::unique_ptr<ScoreUpdater> train_score_updater_;
  /*! \brief Metrics for training data */
  std::vector<const Metric*> training_metrics_;
  /*! \brief Store and update validation data's scores */
  std::vector<std::unique_ptr<ScoreUpdater>> valid_score_updater_;
  /*! \brief Metric for validation data */
  std::vector<std::vector<const Metric*>> valid_metrics_;
  /*! \brief Number of rounds for early stopping */
  int early_stopping_round_;
  /*! \brief Only use first metric for early stopping */
  bool es_first_metric_only_;
  /*! \brief Best iteration(s) for early stopping */
  std::vector<std::vector<int>> best_iter_;
  /*! \brief Best score(s) for early stopping */
  std::vector<std::vector<double>> best_score_;
  /*! \brief output message of best iteration */
  std::vector<std::vector<std::string>> best_msg_;
  /*! \brief Trained models(trees) */
  std::vector<std::unique_ptr<Tree>> models_;
  /*! \brief Max feature index of training data*/
  int max_feature_idx_;

#ifdef USE_CUDA
  /*! \brief First order derivative of training data */
  std::vector<score_t, CHAllocator<score_t>> gradients_;
  /*! \brief Second order derivative of training data */
  std::vector<score_t, CHAllocator<score_t>> hessians_;
#else
  /*! \brief First order derivative of training data */
  std::vector<score_t, Common::AlignmentAllocator<score_t, kAlignedSize>> gradients_;
  /*! \brief Second order derivative of training data */
  std::vector<score_t, Common::AlignmentAllocator<score_t, kAlignedSize>> hessians_;
#endif

  /*! \brief Store the indices of in-bag data */
  std::vector<data_size_t, Common::AlignmentAllocator<data_size_t, kAlignedSize>> bag_data_indices_;
  /*! \brief Number of in-bag data */
  data_size_t bag_data_cnt_;
  /*! \brief Number of training data */
  data_size_t num_data_;
  /*! \brief Number of trees per iterations */
  int num_tree_per_iteration_;
  /*! \brief Number of class */
  int num_class_;
  /*! \brief Index of label column */
  data_size_t label_idx_;
  /*! \brief number of used model */
  int num_iteration_for_pred_;
  /*! \brief Start iteration of used model */
  int start_iteration_for_pred_;
  /*! \brief Shrinkage rate for one iteration */
  double shrinkage_rate_;
  /*! \brief Number of loaded initial models */
  int num_init_iteration_;
  /*! \brief Feature names */
  std::vector<std::string> feature_names_;
  std::vector<std::string> feature_infos_;
  std::unique_ptr<Dataset> tmp_subset_;
  bool is_use_subset_;
  std::vector<bool> class_need_train_;
  bool is_constant_hessian_;
  std::unique_ptr<ObjectiveFunction> loaded_objective_;
  bool average_output_;
  bool need_re_bagging_;
  bool balanced_bagging_;
  std::string loaded_parameter_;
  std::vector<int8_t> monotone_constraints_;
  const int bagging_rand_block_ = 1024;
  std::vector<Random> bagging_rands_;
  ParallelPartitionRunner<data_size_t, false> bagging_runner_;
  Json forced_splits_json_;
  bool linear_tree_;
};

}  // namespace LightGBM
#endif   // LightGBM_BOOSTING_GBDT_H_<|MERGE_RESOLUTION|>--- conflicted
+++ resolved
@@ -392,16 +392,13 @@
   */
   const char* SubModelName() const override { return "tree"; }
 
-<<<<<<< HEAD
   /*!
   * \brief Get the trees contained in this boosting class. Used for MOJO writing.
   */
   inline const std::vector<std::unique_ptr<Tree>>& GetTrees() const override {
     return models_;
   }
-=======
   bool IsLinear() const override { return linear_tree_; }
->>>>>>> 967b45c6
 
  protected:
   virtual bool GetIsConstHessian(const ObjectiveFunction* objective_function) {
